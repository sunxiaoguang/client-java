/*
 *
 * Copyright 2017 PingCAP, Inc.
 *
 * Licensed under the Apache License, Version 2.0 (the "License");
 * you may not use this file except in compliance with the License.
 * You may obtain a copy of the License at
 *
 *      http://www.apache.org/licenses/LICENSE-2.0
 *
 * Unless required by applicable law or agreed to in writing, software
 * distributed under the License is distributed on an "AS IS" BASIS,
 * See the License for the specific language governing permissions and
 * limitations under the License.
 *
 */

package org.tikv.common.region;

import com.google.protobuf.ByteString;
import java.io.Serializable;
import java.util.ArrayList;
import java.util.List;
import java.util.Objects;
import java.util.Set;
import java.util.stream.Collectors;
import org.slf4j.Logger;
import org.slf4j.LoggerFactory;
import org.tikv.common.codec.KeyUtils;
import org.tikv.common.exception.TiClientInternalException;
import org.tikv.common.key.Key;
import org.tikv.common.replica.ReplicaSelector;
import org.tikv.common.util.FastByteComparisons;
import org.tikv.common.util.KeyRangeUtils;
import org.tikv.kvproto.Kvrpcpb;
import org.tikv.kvproto.Kvrpcpb.IsolationLevel;
import org.tikv.kvproto.Metapb;
import org.tikv.kvproto.Metapb.Peer;
import org.tikv.kvproto.Metapb.Region;
import org.tikv.kvproto.Metapb.Store;

public class TiRegion implements Serializable {
  private static final Logger logger = LoggerFactory.getLogger(TiRegion.class);

  private final Region meta;
  private final IsolationLevel isolationLevel;
  private final Kvrpcpb.CommandPri commandPri;
  private final Peer leader;
  private final ReplicaSelector replicaSelector;
  private final List<Peer> replicaList;
  private final TiStore proxyStore;
  private int replicaIdx;
  private final List<Peer> peers;
  private final List<Store> stores;

  public TiRegion(
      Region meta,
      Peer leader,
<<<<<<< HEAD
      List<Peer> peers,
      List<Store> stores,
=======
      TiStore proxyStore,
>>>>>>> c7dd5310
      IsolationLevel isolationLevel,
      Kvrpcpb.CommandPri commandPri,
      ReplicaSelector replicaSelector) {
    Objects.requireNonNull(meta, "meta is null");
    this.meta = meta;
    this.isolationLevel = isolationLevel;
    this.commandPri = commandPri;
    this.peers = peers;
    this.stores = stores;
    this.replicaSelector = replicaSelector;
    this.proxyStore = proxyStore;
    if (leader == null || leader.getId() == 0) {
      if (meta.getPeersCount() == 0) {
        throw new TiClientInternalException("Empty peer list for region " + meta.getId());
      }
      // region's first peer is leader.
      this.leader = meta.getPeers(0);
    } else {
      this.leader = leader;
    }

    // init replicaList
    replicaList =
        replicaSelector
            .select(new org.tikv.common.replica.Region(meta, this.leader, peers, stores))
            .stream()
            .map(org.tikv.common.replica.Store::getPeer)
            .collect(Collectors.toList());
    replicaIdx = 0;
  }

  public Peer getLeader() {
    return leader;
  }

  public List<Peer> getLearnerList() {
    List<Peer> peers = new ArrayList<>();
    for (Peer peer : getMeta().getPeersList()) {
      if (peer.getRole().equals(Metapb.PeerRole.Learner)) {
        peers.add(peer);
      }
    }
    return peers;
  }

  public Peer getCurrentReplica() {
    return replicaList.get(replicaIdx);
  }

  public Peer getNextReplica() {
    replicaIdx = (replicaIdx + 1) % replicaList.size();
    return getCurrentReplica();
  }

  private boolean isLeader(Peer peer) {
    return getLeader().equals(peer);
  }

  public long getId() {
    return this.meta.getId();
  }

  public ByteString getStartKey() {
    return meta.getStartKey();
  }

  public boolean contains(Key key) {
    return KeyRangeUtils.makeRange(this.getStartKey(), this.getEndKey()).contains(key);
  }

  public ByteString getEndKey() {
    return meta.getEndKey();
  }

  public Key getRowEndKey() {
    return Key.toRawKey(getEndKey());
  }

  public Kvrpcpb.Context getLeaderContext() {
    return getContext(this.leader, java.util.Collections.emptySet(), TiStoreType.TiKV);
  }

  public Kvrpcpb.Context getReplicaContext(TiStoreType storeType) {
    return getContext(getCurrentReplica(), java.util.Collections.emptySet(), storeType);
  }

  public Kvrpcpb.Context getReplicaContext(Set<Long> resolvedLocks, TiStoreType storeType) {
    return getContext(getCurrentReplica(), resolvedLocks, storeType);
  }

  private Kvrpcpb.Context getContext(
      Peer currentPeer, Set<Long> resolvedLocks, TiStoreType storeType) {
    boolean replicaRead = !isLeader(currentPeer) && TiStoreType.TiKV.equals(storeType);

    Kvrpcpb.Context.Builder builder = Kvrpcpb.Context.newBuilder();
    builder
        .setIsolationLevel(this.isolationLevel)
        .setPriority(this.commandPri)
        .setRegionId(meta.getId())
        .setPeer(currentPeer)
        .setReplicaRead(replicaRead)
        .setRegionEpoch(this.meta.getRegionEpoch());
    builder.addAllResolvedLocks(resolvedLocks);
    return builder.build();
  }

  // getVerID returns the Region's RegionVerID.
  public RegionVerID getVerID() {
    return new RegionVerID(
        meta.getId(), meta.getRegionEpoch().getConfVer(), meta.getRegionEpoch().getVersion());
  }

  public TiStore getProxyStore() {
    return proxyStore;
  }

  /**
   * switches current peer to the one on specific store. It return false if no peer matches the
   * storeID.
   *
   * @param leaderStoreID is leader peer id.
   * @return null if no peers matches the store id.
   */
  public TiRegion switchPeer(long leaderStoreID) {
    List<Peer> peers = meta.getPeersList();
    for (Peer p : peers) {
      if (p.getStoreId() == leaderStoreID) {
        return new TiRegion(
            this.meta,
            p,
<<<<<<< HEAD
            peers,
            stores,
            this.isolationLevel,
            this.commandPri,
=======
            this.proxyStore,
            this.isolationLevel,
            this.commandPri,
            this.kvMode,
>>>>>>> c7dd5310
            this.replicaSelector);
      }
    }
    return null;
  }

  public TiRegion switchProxyStore(TiStore store) {
    return new TiRegion(
        this.meta,
        this.leader,
        store,
        this.isolationLevel,
        this.commandPri,
        this.kvMode,
        this.replicaSelector);
  }

  public boolean isMoreThan(ByteString key) {
    return FastByteComparisons.compareTo(
            meta.getStartKey().toByteArray(),
            0,
            meta.getStartKey().size(),
            key.toByteArray(),
            0,
            key.size())
        > 0;
  }

  public boolean isLessThan(ByteString key) {
    return FastByteComparisons.compareTo(
            meta.getEndKey().toByteArray(),
            0,
            meta.getEndKey().size(),
            key.toByteArray(),
            0,
            key.size())
        <= 0;
  }

  public boolean contains(ByteString key) {
    return !isMoreThan(key) && !isLessThan(key);
  }

  public boolean isValid() {
    return leader != null && meta != null;
  }

  public Metapb.RegionEpoch getRegionEpoch() {
    return this.meta.getRegionEpoch();
  }

  public Region getMeta() {
    return meta;
  }

  @Override
  public boolean equals(final Object another) {
    if (!(another instanceof TiRegion)) {
      return false;
    }
    TiRegion anotherRegion = ((TiRegion) another);
    return anotherRegion.meta.equals(this.meta)
        && anotherRegion.leader.equals(this.leader)
        && anotherRegion.commandPri.equals(this.commandPri)
        && anotherRegion.isolationLevel.equals(this.isolationLevel);
  }

  @Override
  public int hashCode() {
    return Objects.hash(meta, leader, isolationLevel, commandPri);
  }

  @Override
  public String toString() {
    return String.format(
        "{Region[%d] ConfVer[%d] Version[%d] Store[%d] KeyRange[%s]:[%s]}",
        getId(),
        getRegionEpoch().getConfVer(),
        getRegionEpoch().getVersion(),
        getLeader().getStoreId(),
        KeyUtils.formatBytesUTF8(getStartKey()),
        KeyUtils.formatBytesUTF8(getEndKey()));
  }

  public class RegionVerID {
    final long id;
    final long confVer;
    final long ver;

    RegionVerID(long id, long confVer, long ver) {
      this.id = id;
      this.confVer = confVer;
      this.ver = ver;
    }

    @Override
    public boolean equals(Object other) {
      if (this == other) {
        return true;
      }
      if (!(other instanceof RegionVerID)) {
        return false;
      }

      RegionVerID that = (RegionVerID) other;
      return id == that.id && confVer == that.confVer && ver == that.ver;
    }

    @Override
    public int hashCode() {
      int hash = Long.hashCode(id);
      hash = hash * 31 + Long.hashCode(confVer);
      hash = hash * 31 + Long.hashCode(ver);
      return hash;
    }
  }
}<|MERGE_RESOLUTION|>--- conflicted
+++ resolved
@@ -26,6 +26,7 @@
 import java.util.stream.Collectors;
 import org.slf4j.Logger;
 import org.slf4j.LoggerFactory;
+import org.tikv.common.TiConfiguration.KVMode;
 import org.tikv.common.codec.KeyUtils;
 import org.tikv.common.exception.TiClientInternalException;
 import org.tikv.common.key.Key;
@@ -37,12 +38,12 @@
 import org.tikv.kvproto.Metapb;
 import org.tikv.kvproto.Metapb.Peer;
 import org.tikv.kvproto.Metapb.Region;
-import org.tikv.kvproto.Metapb.Store;
 
 public class TiRegion implements Serializable {
   private static final Logger logger = LoggerFactory.getLogger(TiRegion.class);
 
   private final Region meta;
+  private final KVMode kvMode;
   private final IsolationLevel isolationLevel;
   private final Kvrpcpb.CommandPri commandPri;
   private final Peer leader;
@@ -51,22 +52,21 @@
   private final TiStore proxyStore;
   private int replicaIdx;
   private final List<Peer> peers;
-  private final List<Store> stores;
+  private final List<TiStore> stores;
 
   public TiRegion(
       Region meta,
       Peer leader,
-<<<<<<< HEAD
       List<Peer> peers,
-      List<Store> stores,
-=======
+      List<TiStore> stores,
       TiStore proxyStore,
->>>>>>> c7dd5310
       IsolationLevel isolationLevel,
       Kvrpcpb.CommandPri commandPri,
+      KVMode kvMode,
       ReplicaSelector replicaSelector) {
     Objects.requireNonNull(meta, "meta is null");
     this.meta = meta;
+    this.kvMode = kvMode;
     this.isolationLevel = isolationLevel;
     this.commandPri = commandPri;
     this.peers = peers;
@@ -95,6 +95,18 @@
 
   public Peer getLeader() {
     return leader;
+  }
+
+  public List<Peer> getFollowerList() {
+    List<Peer> peers = new ArrayList<>();
+    for (Peer peer : getMeta().getPeersList()) {
+      if (!peer.equals(this.leader)) {
+        if (peer.getRole().equals(Metapb.PeerRole.Voter)) {
+          peers.add(peer);
+        }
+      }
+    }
+    return peers;
   }
 
   public List<Peer> getLearnerList() {
@@ -192,17 +204,12 @@
         return new TiRegion(
             this.meta,
             p,
-<<<<<<< HEAD
             peers,
-            stores,
-            this.isolationLevel,
-            this.commandPri,
-=======
+            this.stores,
             this.proxyStore,
             this.isolationLevel,
             this.commandPri,
             this.kvMode,
->>>>>>> c7dd5310
             this.replicaSelector);
       }
     }
@@ -213,6 +220,8 @@
     return new TiRegion(
         this.meta,
         this.leader,
+        this.peers,
+        this.stores,
         store,
         this.isolationLevel,
         this.commandPri,
