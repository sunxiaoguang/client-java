--- conflicted
+++ resolved
@@ -60,8 +60,6 @@
 
   private final Function<CacheInvalidateEvent, Void> cacheInvalidateCallback;
 
-  private final TiConfiguration conf;
-
   public static final Histogram GET_REGION_BY_KEY_REQUEST_LATENCY =
       Histogram.build()
           .name("client_java_get_region_by_requests_latency")
@@ -74,7 +72,6 @@
       TiConfiguration conf,
       ReadOnlyPDClient pdClient,
       Function<CacheInvalidateEvent, Void> cacheInvalidateCallback) {
-    this.conf = conf;
     this.cache = new RegionCache(conf, pdClient);
     this.cacheInvalidateCallback = cacheInvalidateCallback;
     this.executor = null;
@@ -82,11 +79,12 @@
   }
 
   public RegionManager(
+      TiConfiguration conf,
       ReadOnlyPDClient pdClient,
       Function<CacheInvalidateEvent, Void> cacheInvalidateCallback,
       ChannelFactory channelFactory,
       boolean enableGrpcForward) {
-    this.cache = new RegionCache(pdClient);
+    this.cache = new RegionCache(conf, pdClient);
     this.cacheInvalidateCallback = cacheInvalidateCallback;
     if (enableGrpcForward) {
       UnreachableStoreChecker storeChecker = new UnreachableStoreChecker(channelFactory, pdClient);
@@ -99,16 +97,11 @@
     }
   }
 
-<<<<<<< HEAD
   public RegionManager(TiConfiguration conf, ReadOnlyPDClient pdClient) {
-    this(conf, pdClient, null);
-=======
-  public RegionManager(ReadOnlyPDClient pdClient) {
-    this.cache = new RegionCache(pdClient);
+    this.cache = new RegionCache(conf, pdClient);
     this.cacheInvalidateCallback = null;
     this.storeChecker = null;
     this.executor = null;
->>>>>>> c7dd5310
   }
 
   public Function<CacheInvalidateEvent, Void> getCacheInvalidateCallback() {
@@ -414,7 +407,7 @@
       }
     }
 
-    private List<Metapb.Store> getRegionStore(List<Metapb.Peer> peers, BackOffer backOffer) {
+    private List<TiStore> getRegionStore(List<Metapb.Peer> peers, BackOffer backOffer) {
       return peers
           .stream()
           .map(p -> getStoreById(p.getStoreId(), backOffer))
@@ -423,14 +416,16 @@
 
     private TiRegion createRegion(Metapb.Region region, Metapb.Peer leader, BackOffer backOffer) {
       List<Metapb.Peer> peers = region.getPeersList();
-      List<Metapb.Store> stores = getRegionStore(peers, backOffer);
+      List<TiStore> stores = getRegionStore(peers, backOffer);
       return new TiRegion(
           region,
           leader,
           peers,
           stores,
+          null,
           conf.getIsolationLevel(),
           conf.getCommandPriority(),
+          conf.getKvMode(),
           conf.getReplicaSelector());
     }
 
