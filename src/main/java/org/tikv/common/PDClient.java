/*
 * Copyright 2017 PingCAP, Inc.
 *
 * Licensed under the Apache License, Version 2.0 (the "License");
 * you may not use this file except in compliance with the License.
 * You may obtain a copy of the License at
 *
 *      http://www.apache.org/licenses/LICENSE-2.0
 *
 * Unless required by applicable law or agreed to in writing, software
 * distributed under the License is distributed on an "AS IS" BASIS,
 * See the License for the specific language governing permissions and
 * limitations under the License.
 */

package org.tikv.common;

import static com.google.common.base.Preconditions.checkNotNull;
import static org.tikv.common.operation.PDErrorHandler.getRegionResponseErrorExtractor;
import static org.tikv.common.pd.PDError.buildFromPdpbError;
import static org.tikv.common.pd.PDUtils.addrToUri;
import static org.tikv.common.pd.PDUtils.uriToAddr;

import com.google.common.annotations.VisibleForTesting;
import com.google.common.util.concurrent.ThreadFactoryBuilder;
import com.google.protobuf.ByteString;
import io.etcd.jetcd.ByteSequence;
import io.etcd.jetcd.Client;
import io.etcd.jetcd.KeyValue;
import io.etcd.jetcd.kv.GetResponse;
import io.etcd.jetcd.options.GetOption;
import io.grpc.ManagedChannel;
import io.grpc.Metadata;
import io.grpc.stub.MetadataUtils;
import io.prometheus.client.Histogram;
import java.net.URI;
import java.nio.charset.StandardCharsets;
import java.util.List;
import java.util.Optional;
import java.util.concurrent.CompletableFuture;
import java.util.concurrent.ConcurrentHashMap;
import java.util.concurrent.ConcurrentMap;
import java.util.concurrent.ExecutionException;
import java.util.concurrent.Executors;
import java.util.concurrent.ScheduledExecutorService;
import java.util.concurrent.TimeUnit;
import java.util.function.Supplier;
import java.util.stream.Collectors;
import org.slf4j.Logger;
import org.slf4j.LoggerFactory;
import org.tikv.common.TiConfiguration.KVMode;
import org.tikv.common.codec.Codec.BytesCodec;
import org.tikv.common.codec.CodecDataInput;
import org.tikv.common.codec.CodecDataOutput;
import org.tikv.common.codec.KeyUtils;
import org.tikv.common.exception.GrpcException;
import org.tikv.common.exception.TiClientInternalException;
import org.tikv.common.meta.TiTimestamp;
import org.tikv.common.operation.NoopHandler;
import org.tikv.common.operation.PDErrorHandler;
import org.tikv.common.util.BackOffFunction.BackOffFuncType;
import org.tikv.common.util.BackOffer;
import org.tikv.common.util.ChannelFactory;
import org.tikv.common.util.ConcreteBackOffer;
<<<<<<< HEAD
import org.tikv.common.util.FutureObserver;
import org.tikv.common.util.Pair;
import org.tikv.kvproto.Metapb;
=======
>>>>>>> d29cf007
import org.tikv.kvproto.Metapb.Store;
import org.tikv.kvproto.PDGrpc;
import org.tikv.kvproto.PDGrpc.PDBlockingStub;
import org.tikv.kvproto.PDGrpc.PDStub;
import org.tikv.kvproto.Pdpb;
import org.tikv.kvproto.Pdpb.Error;
import org.tikv.kvproto.Pdpb.ErrorType;
import org.tikv.kvproto.Pdpb.GetAllStoresRequest;
import org.tikv.kvproto.Pdpb.GetMembersRequest;
import org.tikv.kvproto.Pdpb.GetMembersResponse;
import org.tikv.kvproto.Pdpb.GetOperatorRequest;
import org.tikv.kvproto.Pdpb.GetOperatorResponse;
import org.tikv.kvproto.Pdpb.GetRegionByIDRequest;
import org.tikv.kvproto.Pdpb.GetRegionRequest;
import org.tikv.kvproto.Pdpb.GetRegionResponse;
import org.tikv.kvproto.Pdpb.GetStoreRequest;
import org.tikv.kvproto.Pdpb.GetStoreResponse;
import org.tikv.kvproto.Pdpb.OperatorStatus;
import org.tikv.kvproto.Pdpb.RequestHeader;
import org.tikv.kvproto.Pdpb.ResponseHeader;
import org.tikv.kvproto.Pdpb.ScatterRegionRequest;
import org.tikv.kvproto.Pdpb.ScatterRegionResponse;
import org.tikv.kvproto.Pdpb.Timestamp;
import org.tikv.kvproto.Pdpb.TsoRequest;
import org.tikv.kvproto.Pdpb.TsoResponse;

public class PDClient extends AbstractGRPCClient<PDBlockingStub, PDStub>
    implements ReadOnlyPDClient {
  private static final String TIFLASH_TABLE_SYNC_PROGRESS_PATH = "/tiflash/table/sync";
  private final Logger logger = LoggerFactory.getLogger(PDClient.class);
  private RequestHeader header;
  private TsoRequest tsoReq;
  private volatile PDClientWrapper pdClientWrapper;
  private ScheduledExecutorService service;
  private ScheduledExecutorService tiflashReplicaService;
  private List<URI> pdAddrs;
  private Client etcdClient;
  private ConcurrentMap<Long, Double> tiflashReplicaMap;
  private HostMapping hostMapping;

  public static final Histogram PD_GET_REGION_BY_KEY_REQUEST_LATENCY =
      Histogram.build()
          .name("client_java_pd_get_region_by_requests_latency")
          .help("pd getRegionByKey request latency.")
          .register();

  private PDClient(TiConfiguration conf, ChannelFactory channelFactory) {
    super(conf, channelFactory);
    initCluster();
    this.blockingStub = getBlockingStub();
    this.asyncStub = getAsyncStub();
  }

  public static ReadOnlyPDClient create(TiConfiguration conf, ChannelFactory channelFactory) {
    return createRaw(conf, channelFactory);
  }

  static PDClient createRaw(TiConfiguration conf, ChannelFactory channelFactory) {
    return new PDClient(conf, channelFactory);
  }

  public HostMapping getHostMapping() {
    return hostMapping;
  }

  @Override
  public TiTimestamp getTimestamp(BackOffer backOffer) {
    Supplier<TsoRequest> request = () -> tsoReq;

    PDErrorHandler<TsoResponse> handler =
        new PDErrorHandler<>(
            r -> r.getHeader().hasError() ? buildFromPdpbError(r.getHeader().getError()) : null,
            this);

    TsoResponse resp = callWithRetry(backOffer, PDGrpc.getTsoMethod(), request, handler);
    Timestamp timestamp = resp.getTimestamp();
    return new TiTimestamp(timestamp.getPhysical(), timestamp.getLogical());
  }

  /**
   * Sends request to pd to scatter region.
   *
   * @param region represents a region info
   */
  void scatterRegion(Metapb.Region region, BackOffer backOffer) {
    Supplier<ScatterRegionRequest> request =
        () ->
            ScatterRegionRequest.newBuilder().setHeader(header).setRegionId(region.getId()).build();

    PDErrorHandler<ScatterRegionResponse> handler =
        new PDErrorHandler<>(
            r -> r.getHeader().hasError() ? buildFromPdpbError(r.getHeader().getError()) : null,
            this);

    ScatterRegionResponse resp =
        callWithRetry(backOffer, PDGrpc.getScatterRegionMethod(), request, handler);
    // TODO: maybe we should retry here, need dig into pd's codebase.
    if (resp.hasHeader() && resp.getHeader().hasError()) {
      throw new TiClientInternalException(
          String.format("failed to scatter region because %s", resp.getHeader().getError()));
    }
  }

  /**
   * wait scatter region until finish
   *
   * @param region
   */
  void waitScatterRegionFinish(Metapb.Region region, BackOffer backOffer) {
    for (; ; ) {
      GetOperatorResponse resp = getOperator(region.getId());
      if (resp != null) {
        if (isScatterRegionFinish(resp)) {
          logger.info(String.format("wait scatter region on %d is finished", region.getId()));
          return;
        } else {
          backOffer.doBackOff(
              BackOffFuncType.BoRegionMiss, new GrpcException("waiting scatter region"));
          logger.info(
              String.format(
                  "wait scatter region %d at key %s is %s",
                  region.getId(),
                  KeyUtils.formatBytes(resp.getDesc().toByteArray()),
                  resp.getStatus().toString()));
        }
      }
    }
  }

  private GetOperatorResponse getOperator(long regionId) {
    Supplier<GetOperatorRequest> request =
        () -> GetOperatorRequest.newBuilder().setHeader(header).setRegionId(regionId).build();
    // get operator no need to handle error and no need back offer.
    return callWithRetry(
        ConcreteBackOffer.newCustomBackOff(0),
        PDGrpc.getGetOperatorMethod(),
        request,
        new NoopHandler<>());
  }

  private boolean isScatterRegionFinish(GetOperatorResponse resp) {
    // If the current operator of region is not `scatter-region`, we could assume
    // that `scatter-operator` has finished or timeout.
    boolean finished =
        !resp.getDesc().equals(ByteString.copyFromUtf8("scatter-region"))
            || resp.getStatus() != OperatorStatus.RUNNING;

    if (resp.hasHeader()) {
      ResponseHeader header = resp.getHeader();
      if (header.hasError()) {
        Error error = header.getError();
        // heartbeat may not send to PD
        if (error.getType() == ErrorType.REGION_NOT_FOUND) {
          finished = true;
        }
      }
    }
    return finished;
  }

  @Override
  public Pair<Metapb.Region, Metapb.Peer> getRegionByKey(BackOffer backOffer, ByteString key) {
    Histogram.Timer requestTimer = PD_GET_REGION_BY_KEY_REQUEST_LATENCY.startTimer();
    try {
      if (conf.getKvMode() == KVMode.TXN) {
        CodecDataOutput cdo = new CodecDataOutput();
        BytesCodec.writeBytes(cdo, key.toByteArray());
        key = cdo.toByteString();
      }
      ByteString queryKey = key;

      Supplier<GetRegionRequest> request =
          () -> GetRegionRequest.newBuilder().setHeader(header).setRegionKey(queryKey).build();

      PDErrorHandler<GetRegionResponse> handler =
          new PDErrorHandler<>(getRegionResponseErrorExtractor, this);

      GetRegionResponse resp =
          callWithRetry(backOffer, PDGrpc.getGetRegionMethod(), request, handler);
      return new Pair<Metapb.Region, Metapb.Peer>(decodeRegion(resp.getRegion()), resp.getLeader());
    } finally {
      requestTimer.observeDuration();
    }
  }

  @Override
<<<<<<< HEAD
  public Future<Pair<Metapb.Region, Metapb.Peer>> getRegionByKeyAsync(
      BackOffer backOffer, ByteString key) {
    FutureObserver<Pair<Metapb.Region, Metapb.Peer>, GetRegionResponse> responseObserver =
        new FutureObserver<>(
            resp ->
                new Pair<Metapb.Region, Metapb.Peer>(
                    decodeRegion(resp.getRegion()), resp.getLeader()));

    Supplier<GetRegionRequest> request =
        () -> GetRegionRequest.newBuilder().setHeader(header).setRegionKey(key).build();

    PDErrorHandler<GetRegionResponse> handler =
        new PDErrorHandler<>(getRegionResponseErrorExtractor, this);

    callAsyncWithRetry(backOffer, PDGrpc.getGetRegionMethod(), request, responseObserver, handler);
    return responseObserver.getFuture();
  }

  @Override
  public Pair<Metapb.Region, Metapb.Peer> getRegionByID(BackOffer backOffer, long id) {
=======
  public TiRegion getRegionByID(BackOffer backOffer, long id) {
>>>>>>> d29cf007
    Supplier<GetRegionByIDRequest> request =
        () -> GetRegionByIDRequest.newBuilder().setHeader(header).setRegionId(id).build();
    PDErrorHandler<GetRegionResponse> handler =
        new PDErrorHandler<>(getRegionResponseErrorExtractor, this);

    GetRegionResponse resp =
        callWithRetry(backOffer, PDGrpc.getGetRegionByIDMethod(), request, handler);
    return new Pair<Metapb.Region, Metapb.Peer>(decodeRegion(resp.getRegion()), resp.getLeader());
  }

<<<<<<< HEAD
  @Override
  public Future<Pair<Metapb.Region, Metapb.Peer>> getRegionByIDAsync(BackOffer backOffer, long id) {
    FutureObserver<Pair<Metapb.Region, Metapb.Peer>, GetRegionResponse> responseObserver =
        new FutureObserver<>(
            resp ->
                new Pair<Metapb.Region, Metapb.Peer>(
                    decodeRegion(resp.getRegion()), resp.getLeader()));

    Supplier<GetRegionByIDRequest> request =
        () -> GetRegionByIDRequest.newBuilder().setHeader(header).setRegionId(id).build();
    PDErrorHandler<GetRegionResponse> handler =
        new PDErrorHandler<>(getRegionResponseErrorExtractor, this);

    callAsyncWithRetry(
        backOffer, PDGrpc.getGetRegionByIDMethod(), request, responseObserver, handler);
    return responseObserver.getFuture();
  }

=======
>>>>>>> d29cf007
  private Supplier<GetStoreRequest> buildGetStoreReq(long storeId) {
    return () -> GetStoreRequest.newBuilder().setHeader(header).setStoreId(storeId).build();
  }

  private Supplier<GetAllStoresRequest> buildGetAllStoresReq() {
    return () -> GetAllStoresRequest.newBuilder().setHeader(header).build();
  }

  private <T> PDErrorHandler<GetStoreResponse> buildPDErrorHandler() {
    return new PDErrorHandler<>(
        r -> r.getHeader().hasError() ? buildFromPdpbError(r.getHeader().getError()) : null, this);
  }

  @Override
  public Store getStore(BackOffer backOffer, long storeId) {
    return callWithRetry(
            backOffer, PDGrpc.getGetStoreMethod(), buildGetStoreReq(storeId), buildPDErrorHandler())
        .getStore();
  }

  @Override
  public List<Store> getAllStores(BackOffer backOffer) {
    return callWithRetry(
            backOffer,
            PDGrpc.getGetAllStoresMethod(),
            buildGetAllStoresReq(),
            new PDErrorHandler<>(
                r -> r.getHeader().hasError() ? buildFromPdpbError(r.getHeader().getError()) : null,
                this))
        .getStoresList();
  }

  @Override
  public TiConfiguration.ReplicaRead getReplicaRead() {
    return conf.getReplicaRead();
  }

  @Override
  public void close() throws InterruptedException {
    etcdClient.close();
    if (service != null) {
      service.shutdownNow();
    }
    if (tiflashReplicaService != null) {
      tiflashReplicaService.shutdownNow();
    }
    if (channelFactory != null) {
      channelFactory.close();
    }
  }

  @VisibleForTesting
  RequestHeader getHeader() {
    return header;
  }

  @VisibleForTesting
  PDClientWrapper getPdClientWrapper() {
    return pdClientWrapper;
  }

  private GetMembersResponse getMembers(URI uri) {
    try {
      ManagedChannel probChan = channelFactory.getChannel(uriToAddr(uri), hostMapping);
      PDGrpc.PDBlockingStub stub = PDGrpc.newBlockingStub(probChan);
      GetMembersRequest request =
          GetMembersRequest.newBuilder().setHeader(RequestHeader.getDefaultInstance()).build();
      GetMembersResponse resp = stub.getMembers(request);
      // check if the response contains a valid leader
      if (resp != null && resp.getLeader().getMemberId() == 0) {
        return null;
      }
      return resp;
    } catch (Exception e) {
      logger.warn("failed to get member from pd server.", e);
    }
    return null;
  }

  // return whether the leader has changed to target address `leaderUrlStr`.
  synchronized boolean trySwitchLeader(String leaderUrlStr) {
    if (pdClientWrapper != null) {
      if (leaderUrlStr.equals(pdClientWrapper.getLeaderInfo())) {
        // The message to leader is not forwarded by follower.
        if (leaderUrlStr.equals(pdClientWrapper.getStoreAddress())) {
          return true;
        }
      }
      // If leader has transfered to another member, we can create another leaderwrapper.
    }
    // switch leader
    return createLeaderClientWrapper(leaderUrlStr);
  }

  private synchronized boolean createLeaderClientWrapper(String leaderUrlStr) {
    try {
      // create new Leader
      ManagedChannel clientChannel = channelFactory.getChannel(leaderUrlStr, hostMapping);
      pdClientWrapper =
          new PDClientWrapper(leaderUrlStr, leaderUrlStr, clientChannel, System.nanoTime());
    } catch (IllegalArgumentException e) {
      logger.error("Error updating leader. " + leaderUrlStr, e);
      return false;
    }
    logger.info(String.format("Switched to new leader: %s", pdClientWrapper));
    return true;
  }

  synchronized boolean createFollowerClientWrapper(String followerUrlStr, String leaderUrls) {
    // TODO: Why not strip protocol info on server side since grpc does not need it

    try {
      if (!checkHealth(followerUrlStr, hostMapping)) {
        return false;
      }

      // create new Leader
      ManagedChannel channel = channelFactory.getChannel(followerUrlStr, hostMapping);
      pdClientWrapper = new PDClientWrapper(leaderUrls, followerUrlStr, channel, System.nanoTime());
    } catch (IllegalArgumentException e) {
      logger.error("Error updating follower. " + followerUrlStr, e);
      return false;
    }
    logger.info(String.format("Switched to new leader by follower forward: %s", pdClientWrapper));
    return true;
  }

  public synchronized void updateLeaderOrforwardFollower() {
    for (URI url : this.pdAddrs) {
      // since resp is null, we need update leader's address by walking through all pd server.
      GetMembersResponse resp = getMembers(url);
      if (resp == null) {
        continue;
      }
      if (resp.getLeader().getClientUrlsList().isEmpty()) {
        continue;
      }

      String leaderUrlStr = resp.getLeader().getClientUrlsList().get(0);
      leaderUrlStr = uriToAddr(addrToUri(leaderUrlStr));

      // if leader is switched, just return.
      if (checkHealth(leaderUrlStr, hostMapping) && trySwitchLeader(leaderUrlStr)) {
        return;
      }

      if (!conf.getEnableGrpcForward()) {
        continue;
      }

      List<Pdpb.Member> members = resp.getMembersList();

      boolean hasReachNextMember = false;
      // If we have not used follower forward, try the first follower.
      if (pdClientWrapper != null && pdClientWrapper.getStoreAddress().equals(leaderUrlStr)) {
        hasReachNextMember = true;
      }

      for (int i = 0; i < members.size() * 2; i++) {
        Pdpb.Member member = members.get(i % members.size());
        if (member.getMemberId() == resp.getLeader().getMemberId()) {
          continue;
        }
        String followerUrlStr = member.getClientUrlsList().get(0);
        followerUrlStr = uriToAddr(addrToUri(followerUrlStr));
        if (pdClientWrapper != null && pdClientWrapper.getStoreAddress().equals(followerUrlStr)) {
          hasReachNextMember = true;
          continue;
        }
        if (hasReachNextMember && createFollowerClientWrapper(followerUrlStr, leaderUrlStr)) {
          return;
        }
      }
    }
    if (pdClientWrapper == null) {
      throw new TiClientInternalException(
          "already tried all address on file, but not leader found yet.");
    }
  }

  public void tryUpdateLeader() {
    for (URI url : this.pdAddrs) {
      // since resp is null, we need update leader's address by walking through all pd server.
      GetMembersResponse resp = getMembers(url);
      if (resp == null) {
        continue;
      }
      List<URI> urls =
          resp.getMembersList()
              .stream()
              .map(mem -> addrToUri(mem.getClientUrls(0)))
              .collect(Collectors.toList());
      String leaderUrlStr = resp.getLeader().getClientUrlsList().get(0);
      leaderUrlStr = uriToAddr(addrToUri(leaderUrlStr));

      // If leader is not change but becomes available, we can cancel follower forward.
      if (checkHealth(leaderUrlStr, hostMapping) && trySwitchLeader(leaderUrlStr)) {
        if (!urls.equals(this.pdAddrs)) {
          tryUpdateMembers(urls);
        }
        return;
      }
    }
    throw new TiClientInternalException(
        "already tried all address on file, but not leader found yet.");
  }

  private synchronized void tryUpdateMembers(List<URI> members) {
    this.pdAddrs = members;
  }

  public void updateTiFlashReplicaStatus() {
    ByteSequence prefix =
        ByteSequence.from(TIFLASH_TABLE_SYNC_PROGRESS_PATH, StandardCharsets.UTF_8);
    for (int i = 0; i < 5; i++) {
      CompletableFuture<GetResponse> resp;
      try {
        resp =
            etcdClient.getKVClient().get(prefix, GetOption.newBuilder().withPrefix(prefix).build());
      } catch (Exception e) {
        logger.info("get tiflash table replica sync progress failed, continue checking.", e);
        continue;
      }
      GetResponse getResp;
      try {
        getResp = resp.get();
      } catch (InterruptedException e) {
        Thread.currentThread().interrupt();
        continue;
      } catch (ExecutionException e) {
        throw new GrpcException("failed to update tiflash replica", e);
      }
      ConcurrentMap<Long, Double> progressMap = new ConcurrentHashMap<>();
      for (KeyValue kv : getResp.getKvs()) {
        long tableId;
        try {
          tableId =
              Long.parseLong(
                  kv.getKey().toString().substring(TIFLASH_TABLE_SYNC_PROGRESS_PATH.length()));
        } catch (Exception e) {
          logger.info(
              "invalid tiflash table replica sync progress key. key = " + kv.getKey().toString());
          continue;
        }
        double progress;
        try {
          progress = Double.parseDouble(kv.getValue().toString());
        } catch (Exception e) {
          logger.info(
              "invalid tiflash table replica sync progress value. value = "
                  + kv.getValue().toString());
          continue;
        }
        progressMap.put(tableId, progress);
      }
      tiflashReplicaMap = progressMap;
      break;
    }
  }

  public double getTiFlashReplicaProgress(long tableId) {
    return tiflashReplicaMap.getOrDefault(tableId, 0.0);
  }

  @Override
  protected PDBlockingStub getBlockingStub() {
    if (pdClientWrapper == null) {
      throw new GrpcException("PDClient may not be initialized");
    }
    return pdClientWrapper.getBlockingStub().withDeadlineAfter(getTimeout(), TimeUnit.MILLISECONDS);
  }

  @Override
  protected PDStub getAsyncStub() {
    if (pdClientWrapper == null) {
      throw new GrpcException("PDClient may not be initialized");
    }
    return pdClientWrapper.getAsyncStub().withDeadlineAfter(getTimeout(), TimeUnit.MILLISECONDS);
  }

  private void initCluster() {
    GetMembersResponse resp = null;
    List<URI> pdAddrs = getConf().getPdAddrs();
    this.pdAddrs = pdAddrs;
    this.etcdClient =
        Client.builder()
            .endpoints(pdAddrs)
            .executorService(
                Executors.newCachedThreadPool(
                    new ThreadFactoryBuilder()
                        .setNameFormat("etcd-conn-manager-pool-%d")
                        .setDaemon(true)
                        .build()))
            .build();
    this.hostMapping =
        Optional.ofNullable(getConf().getHostMapping())
            .orElseGet(() -> new DefaultHostMapping(this.etcdClient, conf.getNetworkMappingName()));
    for (URI u : pdAddrs) {
      resp = getMembers(u);
      if (resp != null) {
        break;
      }
      logger.info("Could not get leader member with pd: " + u);
    }
    checkNotNull(resp, "Failed to init client for PD cluster.");
    long clusterId = resp.getHeader().getClusterId();
    header = RequestHeader.newBuilder().setClusterId(clusterId).build();
    tsoReq = TsoRequest.newBuilder().setHeader(header).setCount(1).build();
    this.tiflashReplicaMap = new ConcurrentHashMap<>();
    this.pdAddrs =
        resp.getMembersList()
            .stream()
            .map(mem -> addrToUri(mem.getClientUrls(0)))
            .collect(Collectors.toList());
    logger.info("init cluster with address: " + this.pdAddrs);

    String leaderUrlStr = resp.getLeader().getClientUrls(0);
    leaderUrlStr = uriToAddr(addrToUri(leaderUrlStr));
    createLeaderClientWrapper(leaderUrlStr);
    service =
        Executors.newSingleThreadScheduledExecutor(
            new ThreadFactoryBuilder()
                .setNameFormat("PDClient-update-leader-pool-%d")
                .setDaemon(true)
                .build());
    service.scheduleAtFixedRate(
        () -> {
          // Wrap this with a try catch block in case schedule update fails
          try {
            tryUpdateLeader();
          } catch (Exception e) {
            logger.warn("Update leader failed", e);
          }
        },
        10,
        10,
        TimeUnit.SECONDS);
    tiflashReplicaService =
        Executors.newSingleThreadScheduledExecutor(
            new ThreadFactoryBuilder()
                .setNameFormat("PDClient-tiflash-replica-pool-%d")
                .setDaemon(true)
                .build());
    tiflashReplicaService.scheduleAtFixedRate(
        this::updateTiFlashReplicaStatus, 10, 10, TimeUnit.SECONDS);
  }

  static class PDClientWrapper {
    private final String leaderInfo;
    private final PDBlockingStub blockingStub;
    private final PDStub asyncStub;
    private final long createTime;
    private final String storeAddress;

    PDClientWrapper(
        String leaderInfo, String storeAddress, ManagedChannel clientChannel, long createTime) {
      if (!storeAddress.equals(leaderInfo)) {
        Metadata header = new Metadata();
        header.put(TiConfiguration.PD_FORWARD_META_DATA_KEY, addrToUri(leaderInfo).toString());
        this.blockingStub =
            MetadataUtils.attachHeaders(PDGrpc.newBlockingStub(clientChannel), header);
        this.asyncStub = MetadataUtils.attachHeaders(PDGrpc.newStub(clientChannel), header);
      } else {
        this.blockingStub = PDGrpc.newBlockingStub(clientChannel);
        this.asyncStub = PDGrpc.newStub(clientChannel);
      }
      this.leaderInfo = leaderInfo;
      this.storeAddress = storeAddress;
      this.createTime = createTime;
    }

    String getLeaderInfo() {
      return leaderInfo;
    }

    String getStoreAddress() {
      return storeAddress;
    }

    PDBlockingStub getBlockingStub() {
      return blockingStub;
    }

    PDStub getAsyncStub() {
      return asyncStub;
    }

    long getCreateTime() {
      return createTime;
    }

    @Override
    public String toString() {
      return "[leaderInfo: " + leaderInfo + "]";
    }
  }

  private Metapb.Region decodeRegion(Metapb.Region region) {
    final boolean isRawRegion = conf.getKvMode() == KVMode.RAW;
    Metapb.Region.Builder builder =
        Metapb.Region.newBuilder()
            .setId(region.getId())
            .setRegionEpoch(region.getRegionEpoch())
            .addAllPeers(region.getPeersList());

    if (region.getStartKey().isEmpty() || isRawRegion) {
      builder.setStartKey(region.getStartKey());
    } else {
      byte[] decodedStartKey = BytesCodec.readBytes(new CodecDataInput(region.getStartKey()));
      builder.setStartKey(ByteString.copyFrom(decodedStartKey));
    }

    if (region.getEndKey().isEmpty() || isRawRegion) {
      builder.setEndKey(region.getEndKey());
    } else {
      byte[] decodedEndKey = BytesCodec.readBytes(new CodecDataInput(region.getEndKey()));
      builder.setEndKey(ByteString.copyFrom(decodedEndKey));
    }

    return builder.build();
  }
}<|MERGE_RESOLUTION|>--- conflicted
+++ resolved
@@ -62,12 +62,8 @@
 import org.tikv.common.util.BackOffer;
 import org.tikv.common.util.ChannelFactory;
 import org.tikv.common.util.ConcreteBackOffer;
-<<<<<<< HEAD
-import org.tikv.common.util.FutureObserver;
 import org.tikv.common.util.Pair;
 import org.tikv.kvproto.Metapb;
-=======
->>>>>>> d29cf007
 import org.tikv.kvproto.Metapb.Store;
 import org.tikv.kvproto.PDGrpc;
 import org.tikv.kvproto.PDGrpc.PDBlockingStub;
@@ -254,30 +250,7 @@
   }
 
   @Override
-<<<<<<< HEAD
-  public Future<Pair<Metapb.Region, Metapb.Peer>> getRegionByKeyAsync(
-      BackOffer backOffer, ByteString key) {
-    FutureObserver<Pair<Metapb.Region, Metapb.Peer>, GetRegionResponse> responseObserver =
-        new FutureObserver<>(
-            resp ->
-                new Pair<Metapb.Region, Metapb.Peer>(
-                    decodeRegion(resp.getRegion()), resp.getLeader()));
-
-    Supplier<GetRegionRequest> request =
-        () -> GetRegionRequest.newBuilder().setHeader(header).setRegionKey(key).build();
-
-    PDErrorHandler<GetRegionResponse> handler =
-        new PDErrorHandler<>(getRegionResponseErrorExtractor, this);
-
-    callAsyncWithRetry(backOffer, PDGrpc.getGetRegionMethod(), request, responseObserver, handler);
-    return responseObserver.getFuture();
-  }
-
-  @Override
   public Pair<Metapb.Region, Metapb.Peer> getRegionByID(BackOffer backOffer, long id) {
-=======
-  public TiRegion getRegionByID(BackOffer backOffer, long id) {
->>>>>>> d29cf007
     Supplier<GetRegionByIDRequest> request =
         () -> GetRegionByIDRequest.newBuilder().setHeader(header).setRegionId(id).build();
     PDErrorHandler<GetRegionResponse> handler =
@@ -288,27 +261,6 @@
     return new Pair<Metapb.Region, Metapb.Peer>(decodeRegion(resp.getRegion()), resp.getLeader());
   }
 
-<<<<<<< HEAD
-  @Override
-  public Future<Pair<Metapb.Region, Metapb.Peer>> getRegionByIDAsync(BackOffer backOffer, long id) {
-    FutureObserver<Pair<Metapb.Region, Metapb.Peer>, GetRegionResponse> responseObserver =
-        new FutureObserver<>(
-            resp ->
-                new Pair<Metapb.Region, Metapb.Peer>(
-                    decodeRegion(resp.getRegion()), resp.getLeader()));
-
-    Supplier<GetRegionByIDRequest> request =
-        () -> GetRegionByIDRequest.newBuilder().setHeader(header).setRegionId(id).build();
-    PDErrorHandler<GetRegionResponse> handler =
-        new PDErrorHandler<>(getRegionResponseErrorExtractor, this);
-
-    callAsyncWithRetry(
-        backOffer, PDGrpc.getGetRegionByIDMethod(), request, responseObserver, handler);
-    return responseObserver.getFuture();
-  }
-
-=======
->>>>>>> d29cf007
   private Supplier<GetStoreRequest> buildGetStoreReq(long storeId) {
     return () -> GetStoreRequest.newBuilder().setHeader(header).setStoreId(storeId).build();
   }
